# Client Chain Contracts Design

## Overview

Exocore Client chain smart contracts refer to a set of smart contracts that are deployed on multiple chains (EVM-compatible chains for current version), and provided for Exocore users (mainly stakers) to interact with Exocore system from specific client chains. The administrative functionalities of these contracts are via their owner, which ideally should be a multi-sig.

The two main functionalities of client chain smart contracts include:

1. Take user funds into custody when users ask to enter Exocore system, update user balance periodically and deal with withdrawal request of user based on withdrawable balance.
2. Forward user request from client chain side to Exocore, as well as receive response from Exocore to update state or execute some operations.

We have these components included in Exocore client chain smart contracts architecture:

<<<<<<< HEAD
1. `ClientChainGateway`: This is the entry point where client chain users make a request which will be forwarded to Exocore, as well as the end point that receives cross-chain messages or responses from the chain.
2. `Vault`: This is where user funds are taken into custody and managed. Within `Vault`, user balance is updated periodically by Exocore, in response to cross-chain messages originating from the user, to reveal user’s real position (after slashing, rewarding and other impact). Users can withdraw from `Vault` based on grant from the gateway. Every specific asset should have standalone `Vault`.
=======
1. `ClientChainGateway`: This is the entry point where client chain users make request to Exocore validator set, as well as the end point that receives cross-chain messages from Exocore validator set.
2. `Vault`: This is where user funds are taken into custody and managed. Within `Vault`, user balance is updated periodically by Exocore validator set through cross-chain message to reveal user’s real position (after slashing, rewarding and other impact). Users can withdraw from `Vault` based on grant from the gateway. Every specific asset should have a standalone `Vault`.
>>>>>>> f39c416f
3. `LSTRestakingController`: The controller is responsible for managing multiple `Vault`s. It should be the entry point for operations on `Vault`, as well as the entry point for user’s interactions with the gateway. It is inherited / implemented by the `Gateway`.

## Upgrade

Upgradeable contracts rely on three components: storage contract, logic contract, proxy contract. All upgradeable contracts architecture utilizes the fact that inside a proxy contract, if we `delegatecall` the logic contract, the code of the logic contract would be loaded in the context of the proxy contract. Therefore, the proxy contract actually forwards the call to a logic contract but reads and writes the proxy’s own state variables. That way, a proxy contract can inherit the old state (and even add state variables) even if the logic contract is replaced.

After the upgrade, the new logic contract (with the new implementation) must align the storage with the previous storage layout by extending it. It means that no state variables should be removed, and the type as well as the order of state variable should remain the same. All future versions of the logic contract must inherit the same storage contract to make the storage layout compatible after upgrade. Afterward, by replacing the old logic contract address with the address of new logic contract, we can upgrade a contract without violating its storage.

In this architecture, proxy contracts do not inherit the storage contract and are kept as stateless as possible.

For the purpose of allowing adding state variables to proxy contract, we need to retain some unused slots at the end of storage contract so that we can add new state variables and override the unused slots.

```solidity
contract GatewayStorage {
......
/**
     * @dev This empty reserved space is put in place to allow future versions to add new
     * variables without shifting down storage in the inheritance chain.
     * See https://docs.openzeppelin.com/contracts/4.x/upgradeable#storage_gaps
     */
    uint256[44] private __gap;
}
```

Besides all of these techniques, there are other details that we need to handle when designing upgradeable contracts, like function signature collision and forbidding initializing state variables in `constructor` and so on. Openzeppelin’s `TransparentUpgradeableProxy` and upgradeable implementation of token standards like `ERC20Upgradeable` handle these details properly.

1. `TransparentUpgradeableProxy` would store the meta state variables like logic contract address to random slots to avoid state variable storage layout collision.
2. [OpenZeppelin/openzeppelin-contracts-upgradeable](https://github.com/OpenZeppelin/openzeppelin-contracts-upgradeable) follows the upgradeable design through the following:

> constructors are replaced by initializer functions, state variables are initialized in initializer functions, and we additionally check for storage incompatibilities across minor versions.

In most of the cases, we cannot directly use implementations linked above and need to implement our own upgradeable contracts. When we write our own upgradeable smart contracts, we must follow these principles:

1. Our upgradeable contracts should always inherit from OZ's upgradeable contracts.
2. Do not assign an initial value to state variables when declaring them, except `immutable` and `constant`.
3. Do not assign initial value to state variables in `constructor` except `immutable` .
4. Replace `constructor` with openzeppelin’s `initializer` modifier.
5. Disable initializers in `constructor` to prevent anyone else directly initialize the contract without calling the proxy.

Upgradable contract actually means the logic contract in our upgradeable contract architecture. So every upgradeable contract should be put behind a proxy contract.

Most commonly, community uses openzeppelin’s `[TransparentUpgradeableProxy](https://docs.openzeppelin.com/contracts/4.x/api/proxy#TransparentUpgradeableProxy)` implementation. Take EigenLayer contracts for example:

```solidity
/**
         * First, deploy upgradeable proxy contracts that **will point** to the implementations. Since the implementation contracts are
         * not yet deployed, we give these proxies an empty contract as the initial implementation, to act as if they have no code.
         */
        emptyContract = new EmptyContract();
        delegation = DelegationManager(
            address(new TransparentUpgradeableProxy(address(emptyContract), address(eigenLayerProxyAdmin), ""))
        );
        .....

        // Second, deploy the *implementation* contracts, using the *proxy contracts* as inputs
        DelegationManager delegationImplementation = new DelegationManager(strategyManager, slasher);
        .....

        // Third, upgrade the proxy contracts to use the correct implementation contracts and initialize them.
        eigenLayerProxyAdmin.upgradeAndCall(
            TransparentUpgradeableProxy(payable(address(delegation))),
            address(delegationImplementation),
            abi.encodeWithSelector(
                DelegationManager.initialize.selector,
                eigenLayerReputedMultisig,
                eigenLayerPauserReg,
                0/*initialPausedStatus*/
            )
        );
        .....
```

It follow these steps:

1. First, deploy upgradeable proxy contracts that will point to the implementations. Since the implementation contracts are not yet deployed, we give these proxies an empty contract as the initial implementation, to act as if they have no code.
2. Second, deploy the implementation contracts, using the proxy contracts as inputs.
3. Third, upgrade the proxy contracts to use the correct implementation contracts and initialize them.

On the other hand, openzeppelin’s doc suggests using `[UUPSUpgradeable](https://docs.openzeppelin.com/contracts/4.x/api/proxy#UUPSUpgradeable)` while `[TransparentUpgradeableProxy](https://docs.openzeppelin.com/contracts/4.x/api/proxy#TransparentUpgradeableProxy)` being the most popular upgradeable proxy. We could explore `[UUPSUpgradeable](https://docs.openzeppelin.com/contracts/4.x/api/proxy#UUPSUpgradeable)` while we reserve the plan of using `[TransparentUpgradeableProxy](https://docs.openzeppelin.com/contracts/4.x/api/proxy#TransparentUpgradeableProxy)` .

For more details please refer to these docs:

[Proxy Upgrade Pattern - OpenZeppelin Docs](https://docs.openzeppelin.com/upgrades-plugins/1.x/proxies#the-constructor-caveat)

[Writing Upgradeable Contracts - OpenZeppelin Docs](https://docs.openzeppelin.com/upgrades-plugins/1.x/writing-upgradeable)

## `Gateway`

Similar to LayerZero `endpoint`, `ClientChainGateway` is mainly responsible for sending cross-chain messages and receiving cross-chain messages. The validity of cross-chain messages are guaranteed by LayerZero oracle and relayer if integrated with LayerZero protocol, otherwise `Gateway` itself should validate the cross-chain messages.

Eventually, the Exocore validator set should be the owner of `ClientChainGateway` so that it can update some state variables or even upgrade it in the future. In the early stages, a more controlled way to upgrade is needed, for example, a multi-sig.

We have made `ClientChainGateway` contract upgradeable so that the state can be retained while adding or removing some features in the future.

```solidity
contract BaseRestakingController {
    /// @dev Sends a message to Exocore.
    /// @param action The action to be performed.
    /// @param actionArgs The encodePacked arguments for the action.
    function _sendMsgToExocore(Action action, bytes memory actionArgs);

    /// @inheritdoc OAppReceiverUpgradeable
    function _lzReceive(Origin calldata _origin, bytes calldata payload);
}
```

### `_sendMsgToExocore`

This internal function is used to send a message, over LayerZero, from the client chain to the Exocore chain. It encodes the action to perform, along with its payload, and forwards the packed data. The fees for this cross-chain message is provided by the calling address.

### `_lzReceive`

This internal function is called via LayerZero upon the receipt of a cross-chain message. In the context of the `ClientChainGateway`, it is used to handle the response provided by the Exocore chain against an outgoing message. For example, if a withdrawal request is initiated by a user, and sent by the `ClientChainGateway` to Exocore, a response is received indicating whether the withdrawal is valid. Based on this validity, `ClientChainGateway` marks the funds available for the user to claim.

## `Vault`

Every whitelisted native token on the client chain for Exocore has a standalone `Vault` used for user funds custody. Each `Vault` contract takes into custody the user's assets and stores them on their behalf. A user can enter the system by providing approval to the `Vault` contract and then depositing in it through the `ClientChainGateway`. Similarly, a user can exit the system by undelegating and withdrawing their assets and claiming them from the vault.

The assets in a `Vault` include the principal deposited as well as any rewards that may have accrued to the staker and any reductions for slashing. While each `Vault` contract stores some data, Exocore is the single source of truth for the accurate withdrawable, deposited and staked balances.

```solidity
interface IVault {

    /// @notice Withdraws a specified amount from the vault.
    /// @param withdrawer The address initiating the withdrawal.
    /// @param recipient The address receiving the withdrawn amount.
    /// @param amount The amount to be withdrawn.
    function withdraw(address withdrawer, address recipient, uint256 amount) external;

    /// @notice Deposits a specified amount into the vault.
    /// @param depositor The address initiating the deposit.
    /// @param amount The amount to be deposited.
    function deposit(address depositor, uint256 amount) external payable;

    /// @notice Updates the principal balance for a user.
    /// @param user The address of the user whose principal balance is being updated.
    /// @param lastlyUpdatedPrincipalBalance The new principal balance for the user.
    function updatePrincipalBalance(address user, uint256 lastlyUpdatedPrincipalBalance) external;

    /// @notice Updates the reward balance for a user.
    /// @param user The address of the user whose reward balance is being updated.
    /// @param lastlyUpdatedRewardBalance The new reward balance for the user.
    function updateRewardBalance(address user, uint256 lastlyUpdatedRewardBalance) external;

    /// @notice Updates the withdrawable balance for a user.
    /// @param user The address of the user whose withdrawable balance is being updated.
    /// @param unlockPrincipalAmount The amount of principal to be unlocked.
    /// @param unlockRewardAmount The amount of reward to be unlocked.
    function updateWithdrawableBalance(address user, uint256 unlockPrincipalAmount, uint256 unlockRewardAmount)
        external;

    /// @notice Returns the address of the underlying token.
    /// @return The address of the underlying token.
    function getUnderlyingToken() external returns (address);

}
```

`principalBalance` refers to the principal that the user deposits into the `ClientChainGateway`. It is separated from the rewards earned by the users, since such rewards could be distributed on the Exocore chain or on another client chain, while the user principal is taken in custody on this chain. Besides, we assume that the principal balance can only be influenced during slashing and that it is not transferable to any other address. In other words, the principal balance to be withdrawn can never be greater than the originally deposited principal balance.

### `deposit`

The implementation of this function transfers user funds into `Vault` address and updates the user's principal balance correspondingly.

This function is only accessible for `ClientChainGateway` so that this function could only work as part of the process of the whole deposit workflow and ensure the whole workflow is controlled by `ClientChainGateway`.

Whenever a `deposit` request is received by the `ClientChainGateway`, it first deposits the amount into the `Vault`. Then, it forwards the transaction to Exocore, where it is appropriately processed, in line with the `checks-effects-interactions` pattern.

### `withdraw`

This function allows a user to claim their withdrawable assets. The quantity of the withdrawable assets is set by the `ClientChainGateway` in response to a withdrawal request, after receiving a response from Exocore.

## `LSTRestakingController`

`LSTRestakingController` is the manager of all `Vaults`, as well as the entry point where users call to interact with Exocore system.

Ideally, the Exocore validator set should own `LSTRestakingController` so that upgrades can be made trustlessly.

```solidity
interface IBaseRestakingController {

    /// @notice Delegates a specified amount of tokens to a given operator.
    /// @param operator The address of the operator to delegate tokens to.
    /// @param token The address of the token to be delegated.
    /// @param amount The amount of tokens to delegate.
    function delegateTo(string calldata operator, address token, uint256 amount) external payable;

    /// @notice Undelegates a specified amount of tokens from a given operator.
    /// @param operator The address of the operator to undelegate tokens from.
    /// @param token The address of the token to be undelegated.
    /// @param amount The amount of tokens to undelegate.
    function undelegateFrom(string calldata operator, address token, uint256 amount) external payable;

    /// @notice Client chain users call to claim their unlocked assets from the vault.
    /// @dev This function assumes that the claimable assets should have been unlocked before calling this.
    /// @dev This function does not interact with Exocore.
    /// @param token The address of specific token that the user wants to claim from the vault.
    /// @param amount The amount of @param token that the user wants to claim from the vault.
    /// @param recipient The destination address that the assets would be transfered to.
    function claim(address token, uint256 amount, address recipient) external;

}

interface ILSTRestakingController is IBaseRestakingController {

    /// @notice Deposits tokens into the Exocore system for further operations like delegation and staking.
    /// @dev This function locks the specified amount of tokens into a vault and forwards the information to Exocore.
    /// @dev Deposit is always considered successful on the Exocore chain side.
    /// @param token The address of the specific token that the user wants to deposit.
    /// @param amount The amount of the token that the user wants to deposit.
    function deposit(address token, uint256 amount) external payable;

    /// @notice Requests withdrawal of the principal amount from Exocore to the client chain.
    /// @dev This function requests withdrawal approval from Exocore. If approved, the assets are
    /// unlocked and can be claimed by the user. Otherwise, they remain locked.
    /// @param token The address of the specific token that the user wants to withdraw from Exocore.
    /// @param principalAmount The principal amount of assets the user deposited into Exocore for delegation and
    /// staking.
    function withdrawPrincipalFromExocore(address token, uint256 principalAmount) external payable;

    /// @notice Withdraws reward tokens from Exocore.
    /// @param token The address of the specific token that the user wants to withdraw as a reward.
    /// @param rewardAmount The amount of reward tokens that the user wants to withdraw.
    function withdrawRewardFromExocore(address token, uint256 rewardAmount) external payable;

    /// @notice Deposits tokens and then delegates them to a specific node operator.
    /// @dev This function locks the specified amount of tokens into a vault, informs Exocore, and
    /// delegates the tokens to the specified node operator.
    /// Delegation can fail if the node operator is not registered in Exocore.
    /// @param token The address of the specific token that the user wants to deposit and delegate.
    /// @param amount The amount of the token that the user wants to deposit and delegate.
    /// @param operator The address of a registered node operator that the user wants to delegate to.
    function depositThenDelegateTo(address token, uint256 amount, string calldata operator) external payable;

}
```

### `deposit` into the `ILSTRestakingController`

See [`deposit`](#deposit).

Once the assets have been deposited into the `Vault`, the `ClientChainGateway` sends a cross-chain message to Exocore, which is obviously asynchronous. Upon receiving the message, Exocore will consider the deposit, and must respond that the message succeeded. This is because our design requires that deposits can never fail.

### `delegateTo`

This function controls the delegation workflow originating from the client chain. It requires that the caller has previously deposited enough tokens into the system, failing which, the transaction will fail.

The delegation workflow is also separated into two transactions:

1. Transaction from the user: call `ClientChainGateway.sendInterchainMsg` to send delegate request to Exocore chain.
2. Response from Exocore: call `ClientChainGateway.receiveInterchainMsg` to inform whether the delegation is successful or not.

Since the `ClientChainGateway` by itself does not store enough information to check whether a delegation will be successful, this method must not make any state alterations to the balance.

### `undelegateFrom`

This function is the reverse of [`delegatTo`](#delegateto), except that it requires an unbonding period before the undelegation is released for withdrawal. The unbonding period is determined by Exocore based on all the AVSs in which the operator was participating at the time of undelegation.

### `withdrawPrincipalFromExocore`

This function is aimed for user withdrawing principal from Exocore chain to client chain. This involves the correct accounting on Exocore chain as well as the correct update of user’s `principalBalance` and claimable balance. If this process is successful, user should be able to claim the corresponding assets on client chain to destination address.

The principal withdrawal workflow is also separated into two trasactions:

1. Transaction from the user: call `ClientChainGateway.sendInterchainMsg` to send principal withdrawal request to Exocore chain.
2. Response from Exocore: call `ClientChainGateway.receiveInterchainMsg` to receive the response from Exocore chain, and call `unlock` to update user’s `principalBalance` and claimable balance. If response indicates failure, no user balance should be modified.

The withdrawable amount of principal is defined as follows:

1. The asset is not staked (delegated) on any operators.
2. The asset is not frozen/slashed.
3. The asset is not in unbonding state.

### `claim`

This function is aimed for user claiming the unlocked amount of principal. Before claiming, user must make sure that thre is enogh principal unlocked by calling `withdrawPrincipalFromExocore`. The implementaion of this function should check against user’s claimable balance and transfer tokens to the destination address that the user specified.

### `withdrawRewardFromExocore`

TBD

### `depositThenDelegateTo`

It is an ease-of-use feature to allow deposit and then delegation in one transaction. It has the same assumptions as the underlying two features.<|MERGE_RESOLUTION|>--- conflicted
+++ resolved
@@ -11,13 +11,8 @@
 
 We have these components included in Exocore client chain smart contracts architecture:
 
-<<<<<<< HEAD
-1. `ClientChainGateway`: This is the entry point where client chain users make a request which will be forwarded to Exocore, as well as the end point that receives cross-chain messages or responses from the chain.
-2. `Vault`: This is where user funds are taken into custody and managed. Within `Vault`, user balance is updated periodically by Exocore, in response to cross-chain messages originating from the user, to reveal user’s real position (after slashing, rewarding and other impact). Users can withdraw from `Vault` based on grant from the gateway. Every specific asset should have standalone `Vault`.
-=======
 1. `ClientChainGateway`: This is the entry point where client chain users make request to Exocore validator set, as well as the end point that receives cross-chain messages from Exocore validator set.
 2. `Vault`: This is where user funds are taken into custody and managed. Within `Vault`, user balance is updated periodically by Exocore validator set through cross-chain message to reveal user’s real position (after slashing, rewarding and other impact). Users can withdraw from `Vault` based on grant from the gateway. Every specific asset should have a standalone `Vault`.
->>>>>>> f39c416f
 3. `LSTRestakingController`: The controller is responsible for managing multiple `Vault`s. It should be the entry point for operations on `Vault`, as well as the entry point for user’s interactions with the gateway. It is inherited / implemented by the `Gateway`.
 
 ## Upgrade
