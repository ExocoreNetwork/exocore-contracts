--- conflicted
+++ resolved
@@ -1,7 +1,6 @@
 // SPDX-License-Identifier: MIT
 pragma solidity ^0.8.19;
 
-import "forge-std/console.sol";
 import {IAssets} from "src/interfaces/precompiles/IAssets.sol";
 
 contract AssetsMock is IAssets {
@@ -29,30 +28,21 @@
         uint256 opAmount
     ) external returns (bool success, uint256 latestAssetState) {
         require(assetsAddress.length == 32, "invalid asset address");
-<<<<<<< HEAD
-        console.log("stakerAddress len: ", stakerAddress.length);
 
         if (clientChainLzId != clientBtcChainId) {
             require(stakerAddress.length == 32, "invalid staker address");
         }
-=======
-        require(stakerAddress.length == 32, "invalid staker address");
-        require(bytes32(assetsAddress) != bytes32(bytes20(VIRTUAL_STAKED_ETH_ADDRESS)), "only support LST");
-        require(isRegisteredToken[clientChainLzId][assetsAddress], "the token is not registered before");
->>>>>>> 09197a81
 
         // Validate the asset address
         // If the assetsAddress is not the virtual ETH/BTC address, check if the token is registered
         bool notEth = bytes32(assetsAddress) != bytes32(bytes20(VIRTUAL_STAKED_ETH_ADDRESS));
         bool notBtc = bytes32(assetsAddress) != bytes32(bytes20(VIRTUAL_STAKED_BTC_ADDRESS));
-        console.log("notEth ", notEth, " notBtc", notBtc);
 
         if (notEth && notBtc) {
             require(isRegisteredToken[clientChainLzId][assetsAddress], "the token not registered");
         }
 
         principalBalances[clientChainLzId][assetsAddress][stakerAddress] += opAmount;
-        console.log("principalBalances: ", opAmount);
         return (true, principalBalances[clientChainLzId][assetsAddress][stakerAddress]);
     }
 
@@ -78,33 +68,16 @@
     ) external returns (bool success, uint256 latestAssetState) {
         require(assetsAddress.length == 32, "invalid asset address");
         require(withdrawer.length == 32, "invalid staker address");
-<<<<<<< HEAD
-        // Validate the asset address
-        // If the assetsAddress is not the virtual ETH/BTC address, check if the token is registered
-        bool notEth = bytes32(assetsAddress) != bytes32(bytes20(VIRTUAL_STAKED_ETH_ADDRESS));
-        bool notBtc = bytes32(assetsAddress) != bytes32(bytes20(VIRTUAL_STAKED_BTC_ADDRESS));
-        console.log("notEth ", notEth, " notBtc", notBtc);
-
-        if (notEth && notBtc) {
-            require(isRegisteredToken[clientChainLzId][assetsAddress], "the token not registered");
-=======
         if (bytes32(assetsAddress) == bytes32(bytes20(VIRTUAL_STAKED_ETH_ADDRESS))) {
             return (false, 0);
         }
         if (!isRegisteredToken[clientChainLzId][assetsAddress]) {
             return (false, 0);
->>>>>>> 09197a81
         }
-        uint256 balance = principalBalances[clientChainLzId][assetsAddress][withdrawer];
-        console.log("balance", balance);
 
-<<<<<<< HEAD
-        require(opAmount <= balance, "withdraw amount overflow");
-=======
         if (opAmount > principalBalances[clientChainLzId][assetsAddress][withdrawer]) {
             return (false, 0);
         }
->>>>>>> 09197a81
 
         principalBalances[clientChainLzId][assetsAddress][withdrawer] -= opAmount;
 
