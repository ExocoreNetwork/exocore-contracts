--- conflicted
+++ resolved
@@ -14,12 +14,7 @@
 import "src/libraries/Endian.sol";
 import {ExoCapsuleStorage} from "src/storage/ExoCapsuleStorage.sol";
 
-<<<<<<< HEAD
 contract DepositSetup is Test {
-=======
-contract SetUp is Test {
-
->>>>>>> 8c0aef04
     using stdStorage for StdStorage;
     using Endian for bytes32;
 
@@ -60,7 +55,6 @@
 
         validatorProof.stateRoot = stdJson.readBytes32(validatorInfo, ".beaconStateRoot");
         require(validatorProof.stateRoot != bytes32(0), "state root should not be empty");
-<<<<<<< HEAD
         validatorProof.stateRootProof = stdJson.readBytes32Array(
             validatorInfo,
             ".StateRootAgainstLatestBlockHeaderProof"
@@ -70,13 +64,6 @@
             validatorInfo,
             ".WithdrawalCredentialProof"
         );
-=======
-        validatorProof.stateRootProof =
-            stdJson.readBytes32Array(validatorInfo, ".StateRootAgainstLatestBlockHeaderProof");
-        require(validatorProof.stateRootProof.length == 3, "state root proof should have 3 nodes");
-        validatorProof.validatorContainerRootProof =
-            stdJson.readBytes32Array(validatorInfo, ".WithdrawalCredentialProof");
->>>>>>> 8c0aef04
         require(validatorProof.validatorContainerRootProof.length == 46, "validator root proof should have 46 nodes");
         validatorProof.validatorIndex = stdJson.readUint(validatorInfo, ".validatorIndex");
         require(validatorProof.validatorIndex != 0, "validator root index should not be 0");
@@ -103,11 +90,6 @@
         stdstore.target(capsuleAddress).sig("beaconOracle()").checked_write(
             bytes32(uint256(uint160(address(beaconOracle))))
         );
-<<<<<<< HEAD
-
-        stdstore.target(capsuleAddress).sig("hasRestaked()").checked_write(true);
-=======
->>>>>>> 8c0aef04
     }
 
     function _getCapsuleFromWithdrawalCredentials(bytes32 withdrawalCredentials) internal pure returns (address) {
@@ -136,24 +118,14 @@
 
 }
 
-<<<<<<< HEAD
 contract VerifyDepositProof is DepositSetup {
-=======
-contract VerifyDepositProof is SetUp {
-
->>>>>>> 8c0aef04
     using BeaconChainProofs for bytes32;
     using stdStorage for StdStorage;
 
     function test_verifyDepositProof_success() public {
-<<<<<<< HEAD
-        uint256 activationTimestamp = BEACON_CHAIN_GENESIS_TIME +
-            _getActivationEpoch(validatorContainer) *
-            SECONDS_PER_EPOCH;
-=======
-        uint256 activationTimestamp =
-            BEACON_CHAIN_GENESIS_TIME + _getActivationEpoch(validatorContainer) * SECONDS_PER_EPOCH;
->>>>>>> 8c0aef04
+        uint256 activationTimestamp = BEACON_CHAIN_GENESIS_TIME +
+            _getActivationEpoch(validatorContainer) *
+            SECONDS_PER_EPOCH;
         mockProofTimestamp = activationTimestamp;
         mockCurrentBlockTimestamp = mockProofTimestamp + SECONDS_PER_SLOT;
         vm.warp(mockCurrentBlockTimestamp);
@@ -167,14 +139,9 @@
 
         capsule.verifyDepositProof(validatorContainer, validatorProof);
 
-<<<<<<< HEAD
         ExoCapsuleStorage.Validator memory validator = capsule.getRegisteredValidatorByPubkey(
             _getPubkey(validatorContainer)
         );
-=======
-        ExoCapsuleStorage.Validator memory validator =
-            capsule.getRegisteredValidatorByPubkey(_getPubkey(validatorContainer));
->>>>>>> 8c0aef04
         assertEq(uint8(validator.status), uint8(ExoCapsuleStorage.VALIDATOR_STATUS.REGISTERED));
         assertEq(validator.validatorIndex, validatorProof.validatorIndex);
         assertEq(validator.mostRecentBalanceUpdateTimestamp, validatorProof.beaconBlockTimestamp);
@@ -182,14 +149,9 @@
     }
 
     function test_verifyDepositProof_revert_validatorAlreadyDeposited() public {
-<<<<<<< HEAD
-        uint256 activationTimestamp = BEACON_CHAIN_GENESIS_TIME +
-            _getActivationEpoch(validatorContainer) *
-            SECONDS_PER_EPOCH;
-=======
-        uint256 activationTimestamp =
-            BEACON_CHAIN_GENESIS_TIME + _getActivationEpoch(validatorContainer) * SECONDS_PER_EPOCH;
->>>>>>> 8c0aef04
+        uint256 activationTimestamp = BEACON_CHAIN_GENESIS_TIME +
+            _getActivationEpoch(validatorContainer) *
+            SECONDS_PER_EPOCH;
         mockProofTimestamp = activationTimestamp;
         mockCurrentBlockTimestamp = mockProofTimestamp + SECONDS_PER_SLOT;
         vm.warp(mockCurrentBlockTimestamp);
@@ -211,14 +173,9 @@
     }
 
     function test_verifyDepositProof_revert_staleProof() public {
-<<<<<<< HEAD
-        uint256 activationTimestamp = BEACON_CHAIN_GENESIS_TIME +
-            _getActivationEpoch(validatorContainer) *
-            SECONDS_PER_EPOCH;
-=======
-        uint256 activationTimestamp =
-            BEACON_CHAIN_GENESIS_TIME + _getActivationEpoch(validatorContainer) * SECONDS_PER_EPOCH;
->>>>>>> 8c0aef04
+        uint256 activationTimestamp = BEACON_CHAIN_GENESIS_TIME +
+            _getActivationEpoch(validatorContainer) *
+            SECONDS_PER_EPOCH;
         mockProofTimestamp = activationTimestamp + 1 hours;
         mockCurrentBlockTimestamp = mockProofTimestamp + VERIFY_BALANCE_UPDATE_WINDOW_SECONDS + 1 seconds;
         vm.warp(mockCurrentBlockTimestamp);
@@ -233,27 +190,18 @@
         // deposit should revert because of proof is stale
         vm.expectRevert(
             abi.encodeWithSelector(
-<<<<<<< HEAD
                 ExoCapsule.StaleValidatorContainer.selector,
                 _getPubkey(validatorContainer),
                 mockProofTimestamp
-=======
-                ExoCapsule.StaleValidatorContainer.selector, _getPubkey(validatorContainer), mockProofTimestamp
->>>>>>> 8c0aef04
             )
         );
         capsule.verifyDepositProof(validatorContainer, validatorProof);
     }
 
     function test_verifyDepositProof_revert_malformedValidatorContainer() public {
-<<<<<<< HEAD
-        uint256 activationTimestamp = BEACON_CHAIN_GENESIS_TIME +
-            _getActivationEpoch(validatorContainer) *
-            SECONDS_PER_EPOCH;
-=======
-        uint256 activationTimestamp =
-            BEACON_CHAIN_GENESIS_TIME + _getActivationEpoch(validatorContainer) * SECONDS_PER_EPOCH;
->>>>>>> 8c0aef04
+        uint256 activationTimestamp = BEACON_CHAIN_GENESIS_TIME +
+            _getActivationEpoch(validatorContainer) *
+            SECONDS_PER_EPOCH;
         mockProofTimestamp = activationTimestamp;
         mockCurrentBlockTimestamp = mockProofTimestamp + SECONDS_PER_SLOT;
         vm.warp(mockCurrentBlockTimestamp);
@@ -284,14 +232,9 @@
     }
 
     function test_verifyDepositProof_revert_inactiveValidatorContainer() public {
-<<<<<<< HEAD
-        uint256 activationTimestamp = BEACON_CHAIN_GENESIS_TIME +
-            _getActivationEpoch(validatorContainer) *
-            SECONDS_PER_EPOCH;
-=======
-        uint256 activationTimestamp =
-            BEACON_CHAIN_GENESIS_TIME + _getActivationEpoch(validatorContainer) * SECONDS_PER_EPOCH;
->>>>>>> 8c0aef04
+        uint256 activationTimestamp = BEACON_CHAIN_GENESIS_TIME +
+            _getActivationEpoch(validatorContainer) *
+            SECONDS_PER_EPOCH;
 
         vm.mockCall(
             address(beaconOracle),
@@ -311,14 +254,9 @@
     }
 
     function test_verifyDepositProof_revert_mismatchWithdrawalCredentials() public {
-<<<<<<< HEAD
-        uint256 activationTimestamp = BEACON_CHAIN_GENESIS_TIME +
-            _getActivationEpoch(validatorContainer) *
-            SECONDS_PER_EPOCH;
-=======
-        uint256 activationTimestamp =
-            BEACON_CHAIN_GENESIS_TIME + _getActivationEpoch(validatorContainer) * SECONDS_PER_EPOCH;
->>>>>>> 8c0aef04
+        uint256 activationTimestamp = BEACON_CHAIN_GENESIS_TIME +
+            _getActivationEpoch(validatorContainer) *
+            SECONDS_PER_EPOCH;
         mockProofTimestamp = activationTimestamp;
         mockCurrentBlockTimestamp = mockProofTimestamp + SECONDS_PER_SLOT;
         vm.warp(mockCurrentBlockTimestamp);
@@ -350,14 +288,9 @@
     }
 
     function test_verifyDepositProof_revert_proofNotMatchWithBeaconRoot() public {
-<<<<<<< HEAD
-        uint256 activationTimestamp = BEACON_CHAIN_GENESIS_TIME +
-            _getActivationEpoch(validatorContainer) *
-            SECONDS_PER_EPOCH;
-=======
-        uint256 activationTimestamp =
-            BEACON_CHAIN_GENESIS_TIME + _getActivationEpoch(validatorContainer) * SECONDS_PER_EPOCH;
->>>>>>> 8c0aef04
+        uint256 activationTimestamp = BEACON_CHAIN_GENESIS_TIME +
+            _getActivationEpoch(validatorContainer) *
+            SECONDS_PER_EPOCH;
         mockProofTimestamp = activationTimestamp;
         mockCurrentBlockTimestamp = mockProofTimestamp + SECONDS_PER_SLOT;
         vm.warp(mockCurrentBlockTimestamp);
@@ -374,7 +307,6 @@
         vm.expectRevert(
             abi.encodeWithSelector(ExoCapsule.InvalidValidatorContainer.selector, _getPubkey(validatorContainer))
         );
-<<<<<<< HEAD
         capsule.verifyDepositProof(validatorContainer, validatorProof);
     }
 }
@@ -469,8 +401,6 @@
             abi.encode(beaconBlockRoot)
         );
 
-=======
->>>>>>> 8c0aef04
         capsule.verifyDepositProof(validatorContainer, validatorProof);
 
         ExoCapsuleStorage.Validator memory validator = capsule.getRegisteredValidatorByPubkey(
@@ -605,5 +535,4 @@
         withdrawalProof.beaconBlockTimestamp = activationTimestamp;
         _;
     }
-
 }