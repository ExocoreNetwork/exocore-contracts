pragma solidity ^0.8.19;

import {ExocoreGatewayStorage} from "../storage/ExocoreGatewayStorage.sol";
import {IExocoreGateway} from "../interfaces/IExocoreGateway.sol";
import {DEPOSIT_CONTRACT} from "../interfaces/precompiles/IDeposit.sol";
import {WITHDRAW_CONTRACT, WITHDRAW_PRECOMPILE_ADDRESS} from "../interfaces/precompiles/IWithdrawPrinciple.sol";
import {CLAIM_REWARD_CONTRACT, CLAIM_REWARD_PRECOMPILE_ADDRESS} from "../interfaces/precompiles/IClaimReward.sol";
import {DELEGATION_CONTRACT, DELEGATION_PRECOMPILE_ADDRESS} from "../interfaces/precompiles/IDelegation.sol";
import {CLIENT_CHAINS_CONTRACT, CLIENT_CHAINS_PRECOMPILE_ADDRESS} from "../interfaces/precompiles/IClientChains.sol";
import {
    OAppReceiverUpgradeable,
    OAppUpgradeable,
    Origin,
    MessagingFee,
    MessagingReceipt
} from "../lzApp/OAppUpgradeable.sol";

import {Initializable} from "@openzeppelin-upgradeable/contracts/proxy/utils/Initializable.sol";
import {PausableUpgradeable} from "@openzeppelin-upgradeable/contracts/utils/PausableUpgradeable.sol";
import {OwnableUpgradeable} from "@openzeppelin-upgradeable/contracts/access/OwnableUpgradeable.sol";
import {OptionsBuilder} from "@layerzero-v2/oapp/contracts/oapp/libs/OptionsBuilder.sol";
import {ILayerZeroReceiver} from "@layerzero-v2/protocol/contracts/interfaces/ILayerZeroReceiver.sol";
import {IClientChains} from "../interfaces/precompiles/IClientChains.sol";

contract ExocoreGateway is
    Initializable,
    PausableUpgradeable,
    OwnableUpgradeable,
    IExocoreGateway,
    ExocoreGatewayStorage,
    OAppUpgradeable
{
    using OptionsBuilder for bytes;

    modifier onlyCalledFromThis() {
        require(msg.sender == address(this), "ExocoreGateway: can only be called from this contract itself with low level call");
        _;
    }

    constructor(address endpoint_) OAppUpgradeable(endpoint_) {
        _disableInitializers();
    }

    receive() external payable {}

    function initialize(address payable exocoreValidatorSetAddress_) external initializer {
        require(exocoreValidatorSetAddress_ != address(0), "ExocoreGateway: invalid exocore validator set address");

        exocoreValidatorSetAddress = exocoreValidatorSetAddress_;

        _initializeWhitelistFunctionSelectors();
        __Ownable_init_unchained(exocoreValidatorSetAddress);
        __OAppCore_init_unchained(exocoreValidatorSetAddress);
        __Pausable_init_unchained();
    }

    function _initializeWhitelistFunctionSelectors() private {
        _whiteListFunctionSelectors[Action.REQUEST_DEPOSIT] = this.requestDeposit.selector;
        _whiteListFunctionSelectors[Action.REQUEST_DELEGATE_TO] = this.requestDelegateTo.selector;
        _whiteListFunctionSelectors[Action.REQUEST_UNDELEGATE_FROM] = this.requestUndelegateFrom.selector;
        _whiteListFunctionSelectors[Action.REQUEST_WITHDRAW_PRINCIPLE_FROM_EXOCORE] = this.requestWithdrawPrinciple.selector;
        _whiteListFunctionSelectors[Action.REQUEST_WITHDRAW_REWARD_FROM_EXOCORE] = this.requestWithdrawReward.selector;
    }

    // TODO: call this function automatically, either within the initializer (which requires
    // setPeer) or be triggered by Golang after the contract is deployed.
    // For manual calls, this function should be called immediately after deployment and
    // then never needs to be called again.
    function markBootstrapOnAllChains() public {
<<<<<<< HEAD
        (bool success, uint16[] memory clientChainIds) =
            CLIENT_CHAINS_CONTRACT.getClientChains();
=======
        (bool success, bytes memory result) = CLIENT_CHAINS_PRECOMPILE_ADDRESS.
            staticcall(abi.encodeWithSelector(IClientChains.getClientChains.selector));
>>>>>>> 6a46b0d8
        require(success, "ExocoreGateway: failed to get client chain ids");
        // TODO: change to uint32[] when the precompile is upgraded
        (bool ok, uint16[] memory clientChainIds) = abi.decode(result, (bool, uint16[]));
        require(ok, "ExocoreGateway: failed to decode client chain ids");
        for (uint256 i = 0; i < clientChainIds.length; i++) {
            uint16 clientChainId = clientChainIds[i];
            if (!chainToBootstrapped[clientChainId]) {
                _sendInterchainMsg(uint32(clientChainId), Action.MARK_BOOTSTRAP, "");
                // TODO: should this be marked only upon receiving a response?
                chainToBootstrapped[clientChainId] = true;
            }
        }
    }

    function pause() external {
        require(
            msg.sender == exocoreValidatorSetAddress, "ExocoreGateway: caller is not Exocore validator set aggregated address"
        );
        _pause();
    }

    function unpause() external {
        require(
            msg.sender == exocoreValidatorSetAddress, "ExocoreGateway: caller is not Exocore validator set aggregated address"
        );
        _unpause();
    }

    function _lzReceive(Origin calldata _origin, bytes calldata payload) internal virtual override whenNotPaused {
        _consumeInboundNonce(_origin.srcEid, _origin.sender, _origin.nonce);

        Action act = Action(uint8(payload[0]));
        bytes4 selector_ = _whiteListFunctionSelectors[act];
        if (selector_ == bytes4(0)) {
            revert UnsupportedRequest(act);
        }

        (bool success, bytes memory responseOrReason) =
            address(this).call(abi.encodePacked(selector_, abi.encode(_origin.srcEid, _origin.nonce, payload[1:])));
        if (!success) {
            revert RequestExecuteFailed(act, _origin.nonce, responseOrReason);
        }
    }

    function requestDeposit(uint32 srcChainId, uint64 lzNonce, bytes calldata payload) public onlyCalledFromThis {
        _validatePayloadLength(payload, DEPOSIT_REQUEST_LENGTH, Action.REQUEST_DEPOSIT);

        bytes calldata token = payload[:32];
        bytes calldata depositor = payload[32:64];
        uint256 amount = uint256(bytes32(payload[64:96]));

        (bool success, uint256 updatedBalance) = DEPOSIT_CONTRACT.depositTo(srcChainId, token, depositor, amount);
        if (!success) {
            revert DepositRequestShouldNotFail(srcChainId, lzNonce);
        }

        _sendInterchainMsg(srcChainId, Action.RESPOND, abi.encodePacked(lzNonce, success, updatedBalance));
    }

    function requestWithdrawPrinciple(uint32 srcChainId, uint64 lzNonce, bytes calldata payload)
        public
        onlyCalledFromThis
    {
        _validatePayloadLength(payload, WITHDRAW_PRINCIPLE_REQUEST_LENGTH, Action.REQUEST_WITHDRAW_PRINCIPLE_FROM_EXOCORE);

        bytes calldata token = payload[:32];
        bytes calldata withdrawer = payload[32:64];
        uint256 amount = uint256(bytes32(payload[64:96]));

        try WITHDRAW_CONTRACT.withdrawPrinciple(srcChainId, token, withdrawer, amount) returns (bool success, uint256 updatedBalance) {
            _sendInterchainMsg(
                srcChainId, Action.RESPOND, abi.encodePacked(lzNonce, success, updatedBalance)
            );
        } catch {
            emit ExocorePrecompileError(WITHDRAW_PRECOMPILE_ADDRESS, lzNonce);

            _sendInterchainMsg(
                srcChainId, Action.RESPOND, abi.encodePacked(lzNonce, false, uint256(0))
            );
        }
    }

    function requestWithdrawReward(uint32 srcChainId, uint64 lzNonce, bytes calldata payload)
        public
        onlyCalledFromThis
    {
        _validatePayloadLength(payload, CLAIM_REWARD_REQUEST_LENGTH, Action.REQUEST_WITHDRAW_REWARD_FROM_EXOCORE);

        bytes calldata token = payload[:32];
        bytes calldata withdrawer = payload[32:64];
        uint256 amount = uint256(bytes32(payload[64:96]));

        try CLAIM_REWARD_CONTRACT.claimReward(srcChainId, token, withdrawer, amount) returns (bool success, uint256 updatedBalance) {
            _sendInterchainMsg(
                srcChainId, Action.RESPOND, abi.encodePacked(lzNonce, success, updatedBalance)
            );
        } catch {
            emit ExocorePrecompileError(CLAIM_REWARD_PRECOMPILE_ADDRESS, lzNonce);

            _sendInterchainMsg(
                srcChainId, Action.RESPOND, abi.encodePacked(lzNonce, false, uint256(0))
            );
        }
    }

    function requestDelegateTo(uint32 srcChainId, uint64 lzNonce, bytes calldata payload) public onlyCalledFromThis {
        _validatePayloadLength(payload, DELEGATE_REQUEST_LENGTH, Action.REQUEST_DELEGATE_TO);

        bytes calldata token = payload[:32];
        bytes calldata delegator = payload[32:64];
        bytes calldata operator = payload[64:106];
        uint256 amount = uint256(bytes32(payload[106:138]));

        try DELEGATION_CONTRACT.delegateToThroughClientChain(srcChainId, lzNonce, token, delegator, operator, amount) returns (bool success) {
            _sendInterchainMsg(
                srcChainId, Action.RESPOND, abi.encodePacked(lzNonce, success)
            );
        } catch {
            emit ExocorePrecompileError(DELEGATION_PRECOMPILE_ADDRESS, lzNonce);

            _sendInterchainMsg(
                srcChainId, Action.RESPOND, abi.encodePacked(lzNonce, false)
            );
        }
    }

    function requestUndelegateFrom(uint32 srcChainId, uint64 lzNonce, bytes calldata payload)
        public
        onlyCalledFromThis
    {
        _validatePayloadLength(payload, UNDELEGATE_REQUEST_LENGTH, Action.REQUEST_UNDELEGATE_FROM);

        bytes memory token = payload[:32];
        bytes memory delegator = payload[32:64];
        bytes memory operator = payload[64:106];
        uint256 amount = uint256(bytes32(payload[106:138]));

        try DELEGATION_CONTRACT.undelegateFromThroughClientChain(srcChainId, lzNonce, token, delegator, operator, amount) returns (bool success) {
            _sendInterchainMsg(
                srcChainId, Action.RESPOND, abi.encodePacked(lzNonce, success)
            );
        } catch {
            emit ExocorePrecompileError(DELEGATION_PRECOMPILE_ADDRESS, lzNonce);

            _sendInterchainMsg(
                srcChainId, Action.RESPOND, abi.encodePacked(lzNonce, false)
            );
        }
    }

    function _validatePayloadLength(bytes calldata payload, uint256 expectedLength, Action action) private pure {
        if (payload.length != expectedLength) {
            revert InvalidRequestLength(action, expectedLength, payload.length);
        }
    }

    function _sendInterchainMsg(uint32 srcChainId, Action act, bytes memory actionArgs) internal whenNotPaused {
        bytes memory payload = abi.encodePacked(act, actionArgs);
        bytes memory options = OptionsBuilder.newOptions().addExecutorLzReceiveOption(
            DESTINATION_GAS_LIMIT, DESTINATION_MSG_VALUE
        ).addExecutorOrderedExecutionOption();
        MessagingFee memory fee = _quote(srcChainId, payload, options, false);

        MessagingReceipt memory receipt =
            _lzSend(srcChainId, payload, options, MessagingFee(fee.nativeFee, 0), exocoreValidatorSetAddress, true);
        emit MessageSent(act, receipt.guid, receipt.nonce, receipt.fee.nativeFee);
    }

    function quote(uint32 srcChainid, bytes memory _message) public view returns (uint256 nativeFee) {
        bytes memory options = OptionsBuilder.newOptions().addExecutorLzReceiveOption(
            DESTINATION_GAS_LIMIT, DESTINATION_MSG_VALUE
        ).addExecutorOrderedExecutionOption();
        MessagingFee memory fee = _quote(srcChainid, _message, options, false);
        return fee.nativeFee;
    }

    function nextNonce(uint32 srcEid, bytes32 sender)
        public
        view
        virtual
        override(ILayerZeroReceiver, OAppReceiverUpgradeable)
        returns (uint64)
    {
        return inboundNonce[srcEid][sender] + 1;
    }

    function _consumeInboundNonce(uint32 srcEid, bytes32 sender, uint64 nonce) internal {
        inboundNonce[srcEid][sender] += 1;
        if (nonce != inboundNonce[srcEid][sender]) {
            revert UnexpectedInboundNonce(inboundNonce[srcEid][sender], nonce);
        }
    }
}<|MERGE_RESOLUTION|>--- conflicted
+++ resolved
@@ -67,13 +67,8 @@
     // For manual calls, this function should be called immediately after deployment and
     // then never needs to be called again.
     function markBootstrapOnAllChains() public {
-<<<<<<< HEAD
-        (bool success, uint16[] memory clientChainIds) =
-            CLIENT_CHAINS_CONTRACT.getClientChains();
-=======
         (bool success, bytes memory result) = CLIENT_CHAINS_PRECOMPILE_ADDRESS.
             staticcall(abi.encodeWithSelector(IClientChains.getClientChains.selector));
->>>>>>> 6a46b0d8
         require(success, "ExocoreGateway: failed to get client chain ids");
         // TODO: change to uint32[] when the precompile is upgraded
         (bool ok, uint16[] memory clientChainIds) = abi.decode(result, (bool, uint16[]));
