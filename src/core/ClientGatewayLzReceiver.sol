pragma solidity ^0.8.19;

import {IExoCapsule} from "../interfaces/IExoCapsule.sol";
import {IVault} from "../interfaces/IVault.sol";
import {OAppReceiverUpgradeable, Origin} from "../lzApp/OAppReceiverUpgradeable.sol";
import {ClientChainGatewayStorage} from "../storage/ClientChainGatewayStorage.sol";

import {PausableUpgradeable} from "@openzeppelin-upgradeable/contracts/utils/PausableUpgradeable.sol";

abstract contract ClientGatewayLzReceiver is PausableUpgradeable, OAppReceiverUpgradeable, ClientChainGatewayStorage {

    error UnsupportedResponse(Action act);
    error UnexpectedResponse(uint64 nonce);
    error DepositShouldNotFailOnExocore(address token, address depositor);
    error WithdrawShouldNotFailOnExocore(address token, address withdrawer);

    modifier onlyCalledFromThis() {
        require(
            msg.sender == address(this),
            "ClientChainLzReceiver: could only be called from this contract itself with low level call"
        );
        _;
    }

    function _lzReceive(Origin calldata _origin, bytes calldata payload) internal virtual override whenNotPaused {
        if (_origin.srcEid != EXOCORE_CHAIN_ID) {
            revert UnexpectedSourceChain(_origin.srcEid);
        }

        _consumeInboundNonce(_origin.srcEid, _origin.sender, _origin.nonce);

        Action act = Action(uint8(payload[0]));
        if (act == Action.RESPOND) {
            uint64 requestId = uint64(bytes8(payload[1:9]));

            Action requestAct = _registeredRequestActions[requestId];
            bytes4 hookSelector = _registeredResponseHooks[requestAct];
            if (hookSelector == bytes4(0)) {
                revert UnsupportedResponse(act);
            }

            bytes memory requestPayload = _registeredRequests[requestId];
            if (requestPayload.length == 0) {
                revert UnexpectedResponse(requestId);
            }

            (bool success, bytes memory reason) =
                address(this).call(abi.encodePacked(hookSelector, abi.encode(requestPayload, payload[9:])));
            if (!success) {
                revert RequestOrResponseExecuteFailed(act, _origin.nonce, reason);
            }

            delete _registeredRequestActions[requestId];
            delete _registeredRequests[requestId];
        } else {
            bytes4 selector_ = _whiteListFunctionSelectors[act];
            if (selector_ == bytes4(0)) {
                revert UnsupportedRequest(act);
            }

            (bool success, bytes memory reason) =
                address(this).call(abi.encodePacked(selector_, abi.encode(payload[1:])));
            if (!success) {
                revert RequestOrResponseExecuteFailed(act, _origin.nonce, reason);
            }
        }
    }

    function nextNonce(uint32 srcEid, bytes32 sender)
        public
        view
        virtual
        override(OAppReceiverUpgradeable)
        returns (uint64)
    {
        return inboundNonce[srcEid][sender] + 1;
    }

    function _consumeInboundNonce(uint32 srcEid, bytes32 sender, uint64 nonce) internal {
        inboundNonce[srcEid][sender] += 1;
        if (nonce != inboundNonce[srcEid][sender]) {
            revert UnexpectedInboundNonce(inboundNonce[srcEid][sender], nonce);
        }
    }

    function afterReceiveDepositResponse(bytes memory requestPayload, bytes calldata responsePayload)
        public
        onlyCalledFromThis
    {
        (address token, address depositor, uint256 amount) = abi.decode(requestPayload, (address, address, uint256));

        bool success = (uint8(bytes1(responsePayload[0])) == 1);
        uint256 lastlyUpdatedPrincipalBalance = uint256(bytes32(responsePayload[1:]));

        if (!success) {
            revert DepositShouldNotFailOnExocore(token, depositor);
        }

        if (token == VIRTUAL_STAKED_ETH_ADDRESS) {
            IExoCapsule capsule = _getCapsule(depositor);
            capsule.updatePrincipalBalance(lastlyUpdatedPrincipalBalance);
        } else {
            IVault vault = _getVault(token);
            vault.updatePrincipalBalance(depositor, lastlyUpdatedPrincipalBalance);
        }

        emit DepositResult(success, token, depositor, amount);
    }

    function afterReceiveWithdrawPrincipalResponse(bytes memory requestPayload, bytes calldata responsePayload)
        public
        onlyCalledFromThis
    {
        (address token, address withdrawer, uint256 unlockPrincipalAmount) =
            abi.decode(requestPayload, (address, address, uint256));

        bool success = (uint8(bytes1(responsePayload[0])) == 1);
<<<<<<< HEAD
        uint256 lastlyUpdatedPrincipleBalance = uint256(bytes32(responsePayload[1:33]));

        if (!success) {
            revert WithdrawShouldNotFailOnExocore(token, withdrawer);
        }

        if (token == VIRTUAL_STAKED_ETH_ADDRESS) {
            IExoCapsule capsule = _getCapsule(withdrawer);

            capsule.updatePrincipleBalance(lastlyUpdatedPrincipleBalance);
            capsule.updateWithdrawableBalance(unlockPrincipleAmount);
        } else {
=======
        uint256 lastlyUpdatedPrincipalBalance = uint256(bytes32(responsePayload[1:33]));
        if (success) {
>>>>>>> acf8d2f5
            IVault vault = _getVault(token);

            vault.updatePrincipalBalance(withdrawer, lastlyUpdatedPrincipalBalance);
            vault.updateWithdrawableBalance(withdrawer, unlockPrincipalAmount, 0);
        }

        emit WithdrawPrincipalResult(success, token, withdrawer, unlockPrincipalAmount);
    }

    function afterReceiveWithdrawRewardResponse(bytes memory requestPayload, bytes calldata responsePayload)
        public
        onlyCalledFromThis
    {
        (address token, address withdrawer, uint256 unlockRewardAmount) =
            abi.decode(requestPayload, (address, address, uint256));

        bool success = (uint8(bytes1(responsePayload[0])) == 1);
        uint256 lastlyUpdatedRewardBalance = uint256(bytes32(responsePayload[1:33]));
        if (success) {
            IVault vault = _getVault(token);

            vault.updateRewardBalance(withdrawer, lastlyUpdatedRewardBalance);
            vault.updateWithdrawableBalance(withdrawer, 0, unlockRewardAmount);
        }

        emit WithdrawRewardResult(success, token, withdrawer, unlockRewardAmount);
    }

    function afterReceiveDelegateResponse(bytes memory requestPayload, bytes calldata responsePayload)
        public
        onlyCalledFromThis
    {
        (address token, address delegator, string memory operator, uint256 amount) =
            abi.decode(requestPayload, (address, address, string, uint256));

        bool success = (uint8(bytes1(responsePayload[0])) == 1);

        emit DelegateResult(success, delegator, operator, token, amount);
    }

    function afterReceiveUndelegateResponse(bytes memory requestPayload, bytes calldata responsePayload)
        public
        onlyCalledFromThis
    {
        (address token, address undelegator, string memory operator, uint256 amount) =
            abi.decode(requestPayload, (address, address, string, uint256));

        bool success = (uint8(bytes1(responsePayload[0])) == 1);

        emit UndelegateResult(success, undelegator, operator, token, amount);
    }

    function afterReceiveDepositThenDelegateToResponse(bytes memory requestPayload, bytes calldata responsePayload)
        public
        onlyCalledFromThis
    {
        (address token, address delegator, string memory operator, uint256 amount) =
            abi.decode(requestPayload, (address, address, string, uint256));

        bool delegateSuccess = (uint8(bytes1(responsePayload[0])) == 1);
        uint256 lastlyUpdatedPrincipalBalance = uint256(bytes32(responsePayload[1:]));

        if (token == VIRTUAL_STAKED_ETH_ADDRESS) {
            IExoCapsule capsule = _getCapsule(delegator);
            capsule.updatePrincipalBalance(lastlyUpdatedPrincipalBalance);
        } else {
            IVault vault = _getVault(token);
            vault.updatePrincipalBalance(delegator, lastlyUpdatedPrincipalBalance);
        }

        emit DepositThenDelegateResult(delegateSuccess, delegator, operator, token, amount);
    }

    function afterReceiveRegisterTokensResponse(bytes calldata requestPayload, bytes calldata responsePayload)
        public
        onlyCalledFromThis
        whenNotPaused
    {
        address[] memory tokens = abi.decode(requestPayload, (address[]));

        bool success = (uint8(bytes1(responsePayload[0])) == 1);
        if (success) {
            for (uint256 i; i < tokens.length; i++) {
                address token = tokens[i];
                isWhitelistedToken[token] = true;
                whitelistTokens.push(token);

                // deploy the corresponding vault if not deployed before
                if (address(tokenToVault[token]) == address(0)) {
                    _deployVault(token);
                }

                emit WhitelistTokenAdded(token);
            }
        }

        emit RegisterTokensResult(success);
    }

}<|MERGE_RESOLUTION|>--- conflicted
+++ resolved
@@ -115,7 +115,6 @@
             abi.decode(requestPayload, (address, address, uint256));
 
         bool success = (uint8(bytes1(responsePayload[0])) == 1);
-<<<<<<< HEAD
         uint256 lastlyUpdatedPrincipleBalance = uint256(bytes32(responsePayload[1:33]));
 
         if (!success) {
@@ -128,10 +127,6 @@
             capsule.updatePrincipleBalance(lastlyUpdatedPrincipleBalance);
             capsule.updateWithdrawableBalance(unlockPrincipleAmount);
         } else {
-=======
-        uint256 lastlyUpdatedPrincipalBalance = uint256(bytes32(responsePayload[1:33]));
-        if (success) {
->>>>>>> acf8d2f5
             IVault vault = _getVault(token);
 
             vault.updatePrincipalBalance(withdrawer, lastlyUpdatedPrincipalBalance);
