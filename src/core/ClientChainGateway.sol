// SPDX-License-Identifier: MIT
pragma solidity ^0.8.19;

import {IClientChainGateway} from "../interfaces/IClientChainGateway.sol";
import {OAppCoreUpgradeable} from "../lzApp/OAppCoreUpgradeable.sol";
import {OAppReceiverUpgradeable} from "../lzApp/OAppReceiverUpgradeable.sol";
import {MessagingFee, OAppSenderUpgradeable} from "../lzApp/OAppSenderUpgradeable.sol";

import {ClientChainGatewayStorage} from "../storage/ClientChainGatewayStorage.sol";
import {ClientGatewayLzReceiver} from "./ClientGatewayLzReceiver.sol";
import {LSTRestakingController} from "./LSTRestakingController.sol";
import {NativeRestakingController} from "./NativeRestakingController.sol";

import {Errors} from "../libraries/Errors.sol";
import {IOAppCore} from "@layerzero-v2/oapp/contracts/oapp/interfaces/IOAppCore.sol";
import {OptionsBuilder} from "@layerzero-v2/oapp/contracts/oapp/libs/OptionsBuilder.sol";
import {OwnableUpgradeable} from "@openzeppelin/contracts-upgradeable/access/OwnableUpgradeable.sol";
import {Initializable} from "@openzeppelin/contracts-upgradeable/proxy/utils/Initializable.sol";
import {PausableUpgradeable} from "@openzeppelin/contracts-upgradeable/security/PausableUpgradeable.sol";

/// @title ClientChainGateway
/// @author ExocoreNetwork
/// @notice The gateway contract deployed on client chains for Exocore operations.
contract ClientChainGateway is
    Initializable,
    PausableUpgradeable,
    OwnableUpgradeable,
    IClientChainGateway,
    LSTRestakingController,
    NativeRestakingController,
    ClientGatewayLzReceiver
{

    using OptionsBuilder for bytes;

    /// @notice This constructor initializes only immutable state variables
    /// @param endpoint_ is the layerzero endpoint address deployed on this chain
    /// @param exocoreChainId_ is the id of layerzero endpoint on Exocore chain
    /// @param beaconOracleAddress_ is the Ethereum beacon chain oracle that is used for fetching beacon block root
    /// @param exoCapsuleBeacon_ is the UpgradeableBeacon contract address for ExoCapsule beacon proxy
    /// @param vaultBeacon_ is the UpgradeableBeacon contract address for Vault beacon proxy
    constructor(
        address endpoint_,
        uint32 exocoreChainId_,
        address beaconOracleAddress_,
        address vaultBeacon_,
        address exoCapsuleBeacon_,
        address beaconProxyBytecode_
    )
        OAppCoreUpgradeable(endpoint_)
        ClientChainGatewayStorage(
            exocoreChainId_,
            beaconOracleAddress_,
            vaultBeacon_,
            exoCapsuleBeacon_,
            beaconProxyBytecode_
        )
    {
        _disableInitializers();
    }

    /// @notice Initializes the ClientChainGateway contract.
    /// @dev reinitializer(2) is used so that the base contract (like OAppCore) functions can be called again.
    /// @param owner_ The address of the contract owner.
    function initialize(address owner_) external reinitializer(2) {
        _clearBootstrapData();

        if (owner_ == address(0)) {
            revert Errors.ZeroAddress();
        }

<<<<<<< HEAD
        _whiteListFunctionSelectors[Action.REQUEST_ADD_WHITELIST_TOKEN] =
            this.afterReceiveAddWhitelistTokenRequest.selector;
=======
        _whiteListFunctionSelectors[Action.REQUEST_ADD_WHITELIST_TOKENS] =
            this.afterReceiveAddWhitelistTokensRequest.selector;
        // overwrite the bootstrap function selector
        _whiteListFunctionSelectors[Action.REQUEST_MARK_BOOTSTRAP] = this.afterReceiveMarkBootstrapRequest.selector;
>>>>>>> c1667a1f

        bootstrapped = true;

        _transferOwnership(owner_);
        __OAppCore_init_unchained(owner_);
        __Pausable_init_unchained();
        __ReentrancyGuard_init_unchained();
    }

    /// @dev Clears the bootstrap data.
    function _clearBootstrapData() internal {
        // the set below is recommended to clear, so that any possibilities of upgrades
        // can then be removed.
        delete customProxyAdmin;
        delete clientChainGatewayLogic;
        delete clientChainInitializationData;
        // no risk keeping these but they are cheap to clear.
        delete spawnTime;
        delete offsetDuration;
        // previously, we tried clearing the contents of these in loops but it is too expensive.
        delete depositors;
        delete registeredValidators;
        // mappings cannot be deleted
    }

    /// @notice Pauses the contract.
    function pause() external onlyOwner {
        _pause();
    }

    /// @notice Unpauses the contract.
    function unpause() external onlyOwner {
        _unpause();
    }

    /// @notice Gets the count of whitelisted tokens.
    /// @return The count of whitelisted tokens.
    function getWhitelistedTokensCount() external view returns (uint256) {
        return whitelistTokens.length;
    }

    /// @inheritdoc IClientChainGateway
    function quote(bytes calldata _message) public view returns (uint256 nativeFee) {
        bytes memory options = OptionsBuilder.newOptions().addExecutorLzReceiveOption(
            DESTINATION_GAS_LIMIT, DESTINATION_MSG_VALUE
        ).addExecutorOrderedExecutionOption();
        MessagingFee memory fee = _quote(EXOCORE_CHAIN_ID, _message, options, false);
        return fee.nativeFee;
    }

    /// @inheritdoc IOAppCore
    function oAppVersion()
        public
        pure
        virtual
        override(IOAppCore, OAppSenderUpgradeable, OAppReceiverUpgradeable)
        returns (uint64 senderVersion, uint64 receiverVersion)
    {
        return (SENDER_VERSION, RECEIVER_VERSION);
    }

}<|MERGE_RESOLUTION|>--- conflicted
+++ resolved
@@ -69,15 +69,10 @@
             revert Errors.ZeroAddress();
         }
 
-<<<<<<< HEAD
         _whiteListFunctionSelectors[Action.REQUEST_ADD_WHITELIST_TOKEN] =
             this.afterReceiveAddWhitelistTokenRequest.selector;
-=======
-        _whiteListFunctionSelectors[Action.REQUEST_ADD_WHITELIST_TOKENS] =
-            this.afterReceiveAddWhitelistTokensRequest.selector;
         // overwrite the bootstrap function selector
         _whiteListFunctionSelectors[Action.REQUEST_MARK_BOOTSTRAP] = this.afterReceiveMarkBootstrapRequest.selector;
->>>>>>> c1667a1f
 
         bootstrapped = true;
 
