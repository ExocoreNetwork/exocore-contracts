--- conflicted
+++ resolved
@@ -205,11 +205,8 @@
         return (SENDER_VERSION, RECEIVER_VERSION);
     }
 
-<<<<<<< HEAD
-=======
     // TODO: might be better to share this function between Bootstrap and ClientChainGateay
     // as they both use this function.
->>>>>>> faf09526
     function _deployVault(address underlyingToken) internal returns (IVault) {
         Vault vault = Vault(
             Create2.deploy(
