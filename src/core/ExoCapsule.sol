pragma solidity ^0.8.19;

import {IExoCapsule} from "../interfaces/IExoCapsule.sol";

import {INativeRestakingController} from "../interfaces/INativeRestakingController.sol";
import {BeaconChainProofs} from "../libraries/BeaconChainProofs.sol";
import {ValidatorContainer} from "../libraries/ValidatorContainer.sol";
import {WithdrawalContainer} from "../libraries/WithdrawalContainer.sol";
<<<<<<< HEAD
import "forge-std/console.sol";
=======
import {ExoCapsuleStorage} from "../storage/ExoCapsuleStorage.sol";

>>>>>>> 8c0aef04
import {IBeaconChainOracle} from "@beacon-oracle/contracts/src/IBeaconChainOracle.sol";
import {Initializable} from "@openzeppelin-upgradeable/contracts/proxy/utils/Initializable.sol";

contract ExoCapsule is Initializable, ExoCapsuleStorage, IExoCapsule {
<<<<<<< HEAD
=======

>>>>>>> 8c0aef04
    using BeaconChainProofs for bytes32;
    using ValidatorContainer for bytes32[];
    using WithdrawalContainer for bytes32[];

    event PrincipleBalanceUpdated(address, uint256);
    event WithdrawableBalanceUpdated(address, uint256);
    event WithdrawalSuccess(address, address, uint256);
    /// @notice Emitted when a partial withdrawal claim is successfully redeemed
    event PartialWithdrawalRedeemed(
        bytes32 pubkey,
        uint256 withdrawalTimestamp,
        address indexed recipient,
        uint64 partialWithdrawalAmountGwei
    );
    /// @notice Emitted when an ETH validator is prove to have fully withdrawn from the beacon chain
    event FullWithdrawalRedeemed(
        bytes32 pubkey,
        uint256 withdrawalTimestamp,
        address indexed recipient,
        uint64 withdrawalAmountGwei
    );
    /// @notice Emitted when capsuleOwner enables restaking
    event RestakingActivated(address indexed capsuleOwner);
    /// @notice Emitted when ETH is received via the `receive` fallback
    event NonBeaconChainETHReceived(uint256 amountReceived);
    /// @notice Emitted when ETH that was previously received via the `receive` fallback is withdrawn
    event NonBeaconChainETHWithdrawn(address indexed recipient, uint256 amountWithdrawn);

    error InvalidValidatorContainer(bytes32 pubkey);
    error InvalidWithdrawalContainer(uint64 validatorIndex);
    error InvalidHistoricalSummaries(uint64 validatorIndex);
    error DoubleDepositedValidator(bytes32 pubkey);
    error StaleValidatorContainer(bytes32 pubkey, uint256 timestamp);
    error WithdrawalAlreadyProven(bytes32 pubkey, uint256 timestamp);
    error UnregisteredValidator(bytes32 pubkey);
    error UnregisteredOrWithdrawnValidatorContainer(bytes32 pubkey);
    error FullyWithdrawnValidatorContainer(bytes32 pubkey);
    error UnmatchedValidatorAndWithdrawal(bytes32 pubkey);
    error NotPartialWithdrawal(bytes32 pubkey);
    error BeaconChainOracleNotUpdatedAtTime(address oracle, uint256 timestamp);
    error WithdrawalFailure(address withdrawer, address recipient, uint256 amount);
    error WithdrawalCredentialsNotMatch();
    error InactiveValidatorContainer(bytes32 pubkey);
    error InvalidGateway(address, address);

    modifier onlyGateway() {
        if (msg.sender != address(gateway)) {
            revert InvalidGateway(address(gateway), msg.sender);
        }
        _;
    }

    modifier hasNeverRestaked() {
        require(!hasRestaked, "Restaking is enabled");
        _;
    }

    /// @notice checks that hasRestaked is set to true by calling activateRestaking()
    modifier hasEnabledRestaking() {
        require(hasRestaked, "restaking is not enabled");
        _;
    }

    /// @notice Checks that `timestamp` is greater than or equal to the value stored in `mostRecentWithdrawalTimestamp`
    /// @notice All partial/full withdrawal timestamps should be greater than `mostRecentWithdrawalTimestamp`
    modifier proofIsForValidTimestamp(uint256 timestamp) {
        require(
            timestamp >= mostRecentWithdrawalTimestamp,
            "proofIsForValidTimestamp: beacon chain proof must be at or after mostRecentWithdrawalTimestamp"
        );
        _;
    }

    constructor() {
        _disableInitializers();
    }

    receive() external payable {
        nonBeaconChainETHBalance += msg.value;
        emit NonBeaconChainETHReceived(msg.value);
    }

    function initialize(address gateway_, address capsuleOwner_, address beaconOracle_) external initializer {
        require(gateway_ != address(0), "ExoCapsule: gateway address can not be empty");
        require(capsuleOwner_ != address(0), "ExoCapsule: capsule owner address can not be empty");
        require(beaconOracle_ != address(0), "ExoCapsule: beacon chain oracle address should not be empty");

        gateway = INativeRestakingController(gateway_);
        beaconOracle = IBeaconChainOracle(beaconOracle_);
        capsuleOwner = capsuleOwner_;
    }

<<<<<<< HEAD
    function verifyDepositProof(
        bytes32[] calldata validatorContainer,
        ValidatorContainerProof calldata proof
    )
        external
        onlyGateway
        proofIsForValidTimestamp(proof.beaconBlockTimestamp)
        // ensure that caller has previously enabled restaking by calling `activateRestaking()`
        hasEnabledRestaking
=======
    function verifyDepositProof(bytes32[] calldata validatorContainer, ValidatorContainerProof calldata proof)
        external
        onlyGateway
>>>>>>> 8c0aef04
    {
        bytes32 validatorPubkey = validatorContainer.getPubkey();
        bytes32 withdrawalCredentials = validatorContainer.getWithdrawalCredentials();
        Validator storage validator = _capsuleValidators[validatorPubkey];

        if (!validatorContainer.verifyValidatorContainerBasic()) {
            revert InvalidValidatorContainer(validatorPubkey);
        }

        if (validator.status != VALIDATOR_STATUS.UNREGISTERED) {
            revert DoubleDepositedValidator(validatorPubkey);
        }

        if (_isStaleProof(validator, proof.beaconBlockTimestamp)) {
            revert StaleValidatorContainer(validatorPubkey, proof.beaconBlockTimestamp);
        }

        if (!_isActivatedAtEpoch(validatorContainer, proof.beaconBlockTimestamp)) {
            revert InactiveValidatorContainer(validatorPubkey);
        }

        if (withdrawalCredentials != bytes32(capsuleWithdrawalCredentials())) {
            revert WithdrawalCredentialsNotMatch();
        }

        _verifyValidatorContainer(validatorContainer, proof);

        validator.status = VALIDATOR_STATUS.REGISTERED;
        validator.validatorIndex = proof.validatorIndex;
        validator.mostRecentBalanceUpdateTimestamp = proof.beaconBlockTimestamp;
        validator.restakedBalanceGwei = validatorContainer.getEffectiveBalance();

        _capsuleValidatorsByIndex[proof.validatorIndex] = validatorPubkey;
    }

    function verifyWithdrawalProof(
        bytes32[] calldata validatorContainer,
        ValidatorContainerProof calldata validatorProof,
        bytes32[] calldata withdrawalContainer,
        WithdrawalContainerProof calldata withdrawalProof
    )
        external
        onlyGateway
        proofIsForValidTimestamp(withdrawalProof.beaconBlockTimestamp)
        returns (bool partialWithdrawal, uint256 withdrawalAmount)
    {
        bytes32 validatorPubkey = validatorContainer.getPubkey();
        uint64 withdrawableEpoch = validatorContainer.getWithdrawableEpoch();
        Validator storage validator = _capsuleValidators[validatorPubkey];
        partialWithdrawal = _timestampToEpoch(validatorProof.beaconBlockTimestamp) < withdrawableEpoch;

        if (!validatorContainer.verifyValidatorContainerBasic()) {
            revert InvalidValidatorContainer(validatorPubkey);
        }

        if (validatorProof.beaconBlockTimestamp != withdrawalProof.beaconBlockTimestamp) {
            revert UnmatchedValidatorAndWithdrawal(validatorPubkey);
        }

<<<<<<< HEAD
        if (validator.status == VALIDATOR_STATUS.UNREGISTERED) {
            revert UnregisteredOrWithdrawnValidatorContainer(validatorPubkey);
=======
        _verifyValidatorContainer(validatorContainer, validatorProof);
        _verifyWithdrawalContainer(withdrawalContainer, withdrawalProof);
    }

    function verifyFullWithdrawalProof(
        bytes32[] calldata validatorContainer,
        ValidatorContainerProof calldata validatorProof,
        bytes32[] calldata withdrawalContainer,
        WithdrawalContainerProof calldata withdrawalProof
    ) external onlyGateway {
        bytes32 validatorPubkey = validatorContainer.getPubkey();
        uint64 withdrawableEpoch = validatorContainer.getWithdrawableEpoch();

        Validator storage validator = _capsuleValidators[validatorPubkey];
        bool fullyWithdrawal = _timestampToEpoch(validatorProof.beaconBlockTimestamp) > withdrawableEpoch;

        if (!validatorContainer.verifyValidatorContainerBasic()) {
            revert InvalidValidatorContainer(validatorPubkey);
        }

        if (!fullyWithdrawal) {
            revert NotPartialWithdrawal(validatorPubkey);
>>>>>>> 8c0aef04
        }

        if (provenWithdrawal[validatorPubkey][withdrawalProof.beaconBlockTimestamp]) {
            revert WithdrawalAlreadyProven(validatorPubkey, withdrawalProof.beaconBlockTimestamp);
        }

        provenWithdrawal[validatorPubkey][withdrawalProof.beaconBlockTimestamp] = true;

        _verifyValidatorContainer(validatorContainer, validatorProof);
        _verifyWithdrawalContainer(withdrawalContainer, withdrawalProof);

        uint64 withdrawalAmountGwei = withdrawalContainer.getAmount();

        if (partialWithdrawal) {
            // Immediately send ETH without sending request to Exocore side
            emit PartialWithdrawalRedeemed(
                validatorPubkey,
                withdrawalProof.beaconBlockTimestamp,
                capsuleOwner,
                withdrawalAmountGwei
            );
            _sendETH(capsuleOwner, withdrawalAmountGwei * GWEI_TO_WEI);
        } else {
            // Full withdrawal
            validator.status = VALIDATOR_STATUS.WITHDRAWN;
            validator.restakedBalanceGwei = 0;
            // If over MAX_RESTAKED_BALANCE_GWEI_PER_VALIDATOR = 32 * 1e9, then send remaining amount immediately
            emit FullWithdrawalRedeemed(
                validatorPubkey,
                withdrawalProof.beaconBlockTimestamp,
                capsuleOwner,
                withdrawalAmountGwei
            );
            if (withdrawalAmountGwei > MAX_RESTAKED_BALANCE_GWEI_PER_VALIDATOR) {
                withdrawalAmount = (withdrawalAmountGwei - MAX_RESTAKED_BALANCE_GWEI_PER_VALIDATOR) * GWEI_TO_WEI;
                _sendETH(capsuleOwner, withdrawalAmount);
            }
        }
    }

    function withdraw(uint256 amount, address payable recipient) external onlyGateway {
        require(
            amount <= withdrawableBalance, "ExoCapsule: withdrawal amount is larger than staker's withdrawable balance"
        );

        withdrawableBalance -= amount;
<<<<<<< HEAD
        _sendETH(recipient, amount);
=======
        (bool sent,) = recipient.call{value: amount}("");
        if (!sent) {
            revert WithdrawalFailure(capsuleOwner, recipient, amount);
        }
>>>>>>> 8c0aef04

        emit WithdrawalSuccess(capsuleOwner, recipient, amount);
    }

    /// @notice Called by the capsule owner to withdraw the nonBeaconChainETHBalance
    function withdrawNonBeaconChainETHBalance(address recipient, uint256 amountToWithdraw) external onlyGateway {
        require(
            amountToWithdraw <= nonBeaconChainETHBalance,
            "ExoCapsule.withdrawNonBeaconChainETHBalance: amountToWithdraw is greater than nonBeaconChainETHBalance"
        );
        nonBeaconChainETHBalance -= amountToWithdraw;
        _sendETH(recipient, amountToWithdraw);
        emit NonBeaconChainETHWithdrawn(recipient, amountToWithdraw);
    }

    /**
     * @notice Called by the capsule owner to activate restaking by withdrawing
     * all existing ETH from the capsule and preventing further withdrawals via
     * "withdrawBeforeRestaking()"
     */
    function activateRestaking() external onlyGateway hasNeverRestaked {
        hasRestaked = true;
        _processWithdrawalBeforeRestaking(capsuleOwner);

        emit RestakingActivated(capsuleOwner);
    }

    /// @notice Called by the capsule owner to withdraw the balance of the capsule when `hasRestaked` is set to false
    function withdrawBeforeRestaking() external onlyGateway hasNeverRestaked {
        _processWithdrawalBeforeRestaking(capsuleOwner);
    }

    function updatePrincipleBalance(uint256 lastlyUpdatedPrincipleBalance) external onlyGateway {
        principleBalance = lastlyUpdatedPrincipleBalance;

        emit PrincipleBalanceUpdated(capsuleOwner, lastlyUpdatedPrincipleBalance);
    }

    function updateWithdrawableBalance(uint256 unlockPrincipleAmount) external onlyGateway {
        withdrawableBalance += unlockPrincipleAmount;

        emit WithdrawableBalanceUpdated(capsuleOwner, unlockPrincipleAmount);
    }

    function capsuleWithdrawalCredentials() public view returns (bytes memory) {
        /**
         * The withdrawal_credentials field must be such that:
         * withdrawal_credentials[:1] == ETH1_ADDRESS_WITHDRAWAL_PREFIX
         * withdrawal_credentials[1:12] == b'\x00' * 11
         * withdrawal_credentials[12:] == eth1_withdrawal_address
         */
        return abi.encodePacked(bytes1(uint8(1)), bytes11(0), address(this));
    }

    function getBeaconBlockRoot(uint256 timestamp) public view returns (bytes32) {
        bytes32 root = beaconOracle.timestampToBlockRoot(timestamp);
        if (root == bytes32(0)) {
            revert BeaconChainOracleNotUpdatedAtTime(address(beaconOracle), timestamp);
        }

        return root;
    }

    function getRegisteredValidatorByPubkey(bytes32 pubkey) public view returns (Validator memory) {
        Validator memory validator = _capsuleValidators[pubkey];
        if (validator.status == VALIDATOR_STATUS.UNREGISTERED) {
            revert UnregisteredValidator(pubkey);
        }

        return validator;
    }

    function getRegisteredValidatorByIndex(uint256 index) public view returns (Validator memory) {
        Validator memory validator = _capsuleValidators[_capsuleValidatorsByIndex[index]];
        if (validator.status == VALIDATOR_STATUS.UNREGISTERED) {
            revert UnregisteredValidator(_capsuleValidatorsByIndex[index]);
        }

        return validator;
    }

<<<<<<< HEAD
    function _processWithdrawalBeforeRestaking(address _capsuleOwner) internal {
        mostRecentWithdrawalTimestamp = block.timestamp;
        nonBeaconChainETHBalance = 0;
        _sendETH(_capsuleOwner, address(this).balance);
    }

    function _sendETH(address recipient, uint256 amountWei) internal {
        (bool sent, ) = recipient.call{value: amountWei}("");
        if (!sent) {
            revert WithdrawalFailure(capsuleOwner, recipient, amountWei);
        }
    }

    function _verifyValidatorContainer(
        bytes32[] calldata validatorContainer,
        ValidatorContainerProof calldata proof
    ) internal view {
=======
    function _verifyValidatorContainer(bytes32[] calldata validatorContainer, ValidatorContainerProof calldata proof)
        internal
        view
    {
>>>>>>> 8c0aef04
        bytes32 beaconBlockRoot = getBeaconBlockRoot(proof.beaconBlockTimestamp);
        bytes32 validatorContainerRoot = validatorContainer.merklelizeValidatorContainer();
        bool valid = validatorContainerRoot.isValidValidatorContainerRoot(
            proof.validatorContainerRootProof,
            proof.validatorIndex,
            beaconBlockRoot,
            proof.stateRoot,
            proof.stateRootProof
        );
        if (!valid) {
            revert InvalidValidatorContainer(validatorContainer.getPubkey());
        }
    }

<<<<<<< HEAD
    function _verifyWithdrawalContainer(
        bytes32[] calldata withdrawalContainer,
        WithdrawalContainerProof calldata proof
    ) internal view {
=======
    function _verifyWithdrawalContainer(bytes32[] calldata withdrawalContainer, WithdrawalContainerProof calldata proof)
        internal
        view
    {
        bytes32 beaconBlockRoot = getBeaconBlockRoot(proof.beaconBlockTimestamp);
>>>>>>> 8c0aef04
        bytes32 withdrawalContainerRoot = withdrawalContainer.merklelizeWithdrawalContainer();
        bool valid = withdrawalContainerRoot.isValidWithdrawalContainerRoot(
            proof.withdrawalContainerRootProof,
            proof.withdrawalIndex,
            proof.blockRoot,
            proof.executionPayloadRoot,
            proof.executionPayloadRootProof,
            proof.beaconBlockTimestamp
        );
        if (!valid) {
            revert InvalidWithdrawalContainer(withdrawalContainer.getValidatorIndex());
        }
        // Verify historical summaries
        bool validHistoricalSummaries = proof.stateRoot.isValidHistoricalSummaryRoot(
            proof.historicalSummaryBlockRootProof,
            proof.historicalSummaryIndex,
            proof.blockRoot,
            proof.blockRootIndex
        );
        if (!validHistoricalSummaries) {
            revert InvalidHistoricalSummaries(withdrawalContainer.getValidatorIndex());
        }
    }

<<<<<<< HEAD
    function _isActivatedAtEpoch(
        bytes32[] calldata validatorContainer,
        uint256 atTimestamp
    ) internal pure returns (bool) {
=======
    function _isActivatedAtEpoch(bytes32[] calldata validatorContainer, uint256 atTimestamp)
        internal
        pure
        returns (bool)
    {
>>>>>>> 8c0aef04
        uint64 atEpoch = _timestampToEpoch(atTimestamp);
        uint64 activationEpoch = validatorContainer.getActivationEpoch();
        uint64 exitEpoch = validatorContainer.getExitEpoch();

        return (atEpoch >= activationEpoch && atEpoch < exitEpoch);
    }

    function _isStaleProof(Validator storage validator, uint256 proofTimestamp) internal view returns (bool) {
<<<<<<< HEAD
        return
            proofTimestamp + VERIFY_BALANCE_UPDATE_WINDOW_SECONDS < block.timestamp ||
            proofTimestamp <= validator.mostRecentBalanceUpdateTimestamp;
    }

    function _hasFullyWithdrawn(bytes32[] calldata validatorContainer) internal view returns (bool) {
        return
            validatorContainer.getWithdrawableEpoch() <= _timestampToEpoch(block.timestamp) &&
            validatorContainer.getEffectiveBalance() == 0;
=======
        return proofTimestamp + VERIFY_BALANCE_UPDATE_WINDOW_SECONDS < block.timestamp
            || proofTimestamp <= validator.mostRecentBalanceUpdateTimestamp;
    }

    function _hasFullyWithdrawn(bytes32[] calldata validatorContainer) internal view returns (bool) {
        return validatorContainer.getWithdrawableEpoch() <= _timestampToEpoch(block.timestamp)
            && validatorContainer.getEffectiveBalance() == 0;
>>>>>>> 8c0aef04
    }

    /**
     * @dev Converts a timestamp to a beacon chain epoch by calculating the number of
     * seconds since genesis, and dividing by seconds per epoch.
     * reference: https://github.com/ethereum/consensus-specs/blob/dev/specs/bellatrix/beacon-chain.md
     */
    function _timestampToEpoch(uint256 timestamp) internal pure returns (uint64) {
        require(
<<<<<<< HEAD
            timestamp >= BEACON_CHAIN_GENESIS_TIME,
            "timestamp should be greater than beacon chain genesis timestamp"
=======
            timestamp >= BEACON_CHAIN_GENESIS_TIME, "timestamp should be greater than beacon chain genesis timestamp"
>>>>>>> 8c0aef04
        );
        return uint64((timestamp - BEACON_CHAIN_GENESIS_TIME) / BeaconChainProofs.SECONDS_PER_EPOCH);
    }

}<|MERGE_RESOLUTION|>--- conflicted
+++ resolved
@@ -6,20 +6,12 @@
 import {BeaconChainProofs} from "../libraries/BeaconChainProofs.sol";
 import {ValidatorContainer} from "../libraries/ValidatorContainer.sol";
 import {WithdrawalContainer} from "../libraries/WithdrawalContainer.sol";
-<<<<<<< HEAD
-import "forge-std/console.sol";
-=======
 import {ExoCapsuleStorage} from "../storage/ExoCapsuleStorage.sol";
 
->>>>>>> 8c0aef04
 import {IBeaconChainOracle} from "@beacon-oracle/contracts/src/IBeaconChainOracle.sol";
 import {Initializable} from "@openzeppelin-upgradeable/contracts/proxy/utils/Initializable.sol";
 
 contract ExoCapsule is Initializable, ExoCapsuleStorage, IExoCapsule {
-<<<<<<< HEAD
-=======
-
->>>>>>> 8c0aef04
     using BeaconChainProofs for bytes32;
     using ValidatorContainer for bytes32[];
     using WithdrawalContainer for bytes32[];
@@ -112,7 +104,6 @@
         capsuleOwner = capsuleOwner_;
     }
 
-<<<<<<< HEAD
     function verifyDepositProof(
         bytes32[] calldata validatorContainer,
         ValidatorContainerProof calldata proof
@@ -122,11 +113,6 @@
         proofIsForValidTimestamp(proof.beaconBlockTimestamp)
         // ensure that caller has previously enabled restaking by calling `activateRestaking()`
         hasEnabledRestaking
-=======
-    function verifyDepositProof(bytes32[] calldata validatorContainer, ValidatorContainerProof calldata proof)
-        external
-        onlyGateway
->>>>>>> 8c0aef04
     {
         bytes32 validatorPubkey = validatorContainer.getPubkey();
         bytes32 withdrawalCredentials = validatorContainer.getWithdrawalCredentials();
@@ -186,33 +172,8 @@
             revert UnmatchedValidatorAndWithdrawal(validatorPubkey);
         }
 
-<<<<<<< HEAD
         if (validator.status == VALIDATOR_STATUS.UNREGISTERED) {
             revert UnregisteredOrWithdrawnValidatorContainer(validatorPubkey);
-=======
-        _verifyValidatorContainer(validatorContainer, validatorProof);
-        _verifyWithdrawalContainer(withdrawalContainer, withdrawalProof);
-    }
-
-    function verifyFullWithdrawalProof(
-        bytes32[] calldata validatorContainer,
-        ValidatorContainerProof calldata validatorProof,
-        bytes32[] calldata withdrawalContainer,
-        WithdrawalContainerProof calldata withdrawalProof
-    ) external onlyGateway {
-        bytes32 validatorPubkey = validatorContainer.getPubkey();
-        uint64 withdrawableEpoch = validatorContainer.getWithdrawableEpoch();
-
-        Validator storage validator = _capsuleValidators[validatorPubkey];
-        bool fullyWithdrawal = _timestampToEpoch(validatorProof.beaconBlockTimestamp) > withdrawableEpoch;
-
-        if (!validatorContainer.verifyValidatorContainerBasic()) {
-            revert InvalidValidatorContainer(validatorPubkey);
-        }
-
-        if (!fullyWithdrawal) {
-            revert NotPartialWithdrawal(validatorPubkey);
->>>>>>> 8c0aef04
         }
 
         if (provenWithdrawal[validatorPubkey][withdrawalProof.beaconBlockTimestamp]) {
@@ -259,14 +220,7 @@
         );
 
         withdrawableBalance -= amount;
-<<<<<<< HEAD
         _sendETH(recipient, amount);
-=======
-        (bool sent,) = recipient.call{value: amount}("");
-        if (!sent) {
-            revert WithdrawalFailure(capsuleOwner, recipient, amount);
-        }
->>>>>>> 8c0aef04
 
         emit WithdrawalSuccess(capsuleOwner, recipient, amount);
     }
@@ -348,7 +302,6 @@
         return validator;
     }
 
-<<<<<<< HEAD
     function _processWithdrawalBeforeRestaking(address _capsuleOwner) internal {
         mostRecentWithdrawalTimestamp = block.timestamp;
         nonBeaconChainETHBalance = 0;
@@ -366,12 +319,6 @@
         bytes32[] calldata validatorContainer,
         ValidatorContainerProof calldata proof
     ) internal view {
-=======
-    function _verifyValidatorContainer(bytes32[] calldata validatorContainer, ValidatorContainerProof calldata proof)
-        internal
-        view
-    {
->>>>>>> 8c0aef04
         bytes32 beaconBlockRoot = getBeaconBlockRoot(proof.beaconBlockTimestamp);
         bytes32 validatorContainerRoot = validatorContainer.merklelizeValidatorContainer();
         bool valid = validatorContainerRoot.isValidValidatorContainerRoot(
@@ -386,18 +333,10 @@
         }
     }
 
-<<<<<<< HEAD
     function _verifyWithdrawalContainer(
         bytes32[] calldata withdrawalContainer,
         WithdrawalContainerProof calldata proof
     ) internal view {
-=======
-    function _verifyWithdrawalContainer(bytes32[] calldata withdrawalContainer, WithdrawalContainerProof calldata proof)
-        internal
-        view
-    {
-        bytes32 beaconBlockRoot = getBeaconBlockRoot(proof.beaconBlockTimestamp);
->>>>>>> 8c0aef04
         bytes32 withdrawalContainerRoot = withdrawalContainer.merklelizeWithdrawalContainer();
         bool valid = withdrawalContainerRoot.isValidWithdrawalContainerRoot(
             proof.withdrawalContainerRootProof,
@@ -422,18 +361,10 @@
         }
     }
 
-<<<<<<< HEAD
     function _isActivatedAtEpoch(
         bytes32[] calldata validatorContainer,
         uint256 atTimestamp
     ) internal pure returns (bool) {
-=======
-    function _isActivatedAtEpoch(bytes32[] calldata validatorContainer, uint256 atTimestamp)
-        internal
-        pure
-        returns (bool)
-    {
->>>>>>> 8c0aef04
         uint64 atEpoch = _timestampToEpoch(atTimestamp);
         uint64 activationEpoch = validatorContainer.getActivationEpoch();
         uint64 exitEpoch = validatorContainer.getExitEpoch();
@@ -442,7 +373,6 @@
     }
 
     function _isStaleProof(Validator storage validator, uint256 proofTimestamp) internal view returns (bool) {
-<<<<<<< HEAD
         return
             proofTimestamp + VERIFY_BALANCE_UPDATE_WINDOW_SECONDS < block.timestamp ||
             proofTimestamp <= validator.mostRecentBalanceUpdateTimestamp;
@@ -452,15 +382,6 @@
         return
             validatorContainer.getWithdrawableEpoch() <= _timestampToEpoch(block.timestamp) &&
             validatorContainer.getEffectiveBalance() == 0;
-=======
-        return proofTimestamp + VERIFY_BALANCE_UPDATE_WINDOW_SECONDS < block.timestamp
-            || proofTimestamp <= validator.mostRecentBalanceUpdateTimestamp;
-    }
-
-    function _hasFullyWithdrawn(bytes32[] calldata validatorContainer) internal view returns (bool) {
-        return validatorContainer.getWithdrawableEpoch() <= _timestampToEpoch(block.timestamp)
-            && validatorContainer.getEffectiveBalance() == 0;
->>>>>>> 8c0aef04
     }
 
     /**
@@ -470,12 +391,8 @@
      */
     function _timestampToEpoch(uint256 timestamp) internal pure returns (uint64) {
         require(
-<<<<<<< HEAD
             timestamp >= BEACON_CHAIN_GENESIS_TIME,
             "timestamp should be greater than beacon chain genesis timestamp"
-=======
-            timestamp >= BEACON_CHAIN_GENESIS_TIME, "timestamp should be greater than beacon chain genesis timestamp"
->>>>>>> 8c0aef04
         );
         return uint64((timestamp - BEACON_CHAIN_GENESIS_TIME) / BeaconChainProofs.SECONDS_PER_EPOCH);
     }
