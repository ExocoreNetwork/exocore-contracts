--- conflicted
+++ resolved
@@ -74,26 +74,54 @@
     /// @param token The address of the token.
     event WhitelistTokenUpdated(uint32 clientChainId, bytes32 token);
 
-<<<<<<< HEAD
+    /* --------- asset operations results and staking operations results -------- */
+    /// @notice Emitted when reward is withdrawn.
+    /// @param success Whether the withdrawal was successful.
+    /// @param token The address of the token.
+    /// @param withdrawer The address of the withdrawer.
+    /// @param amount The amount of the token withdrawn.
+    event WithdrawRewardResult(bool indexed success, bytes32 indexed token, bytes32 indexed withdrawer, uint256 amount);
+
+    /// @notice Emitted when a deposit happens.
+    /// @param success Whether the deposit was successful.
+    /// @param token The address of the token.
+    /// @param depositor The address of the depositor.
+    /// @param amount The amount of the token deposited.
+    event DepositResult(bool indexed success, bytes32 indexed token, bytes32 indexed depositor, uint256 amount);
+
+    /// @notice Emitted when principal is withdrawn.
+    /// @param success Whether the withdrawal was successful.
+    /// @param token The address of the token.
+    /// @param withdrawer The address of the withdrawer.
+    /// @param amount The amount of the token withdrawn.
+    event WithdrawPrincipalResult(
+        bool indexed success, bytes32 indexed token, bytes32 indexed withdrawer, uint256 amount
+    );
+
+    /// @notice Emitted upon delegation.
+    /// @param success Whether the delegation was successful.
+    /// @param token The address of the token.
+    /// @param delegator The address of the delegator.
+    /// @param operator The Exo account address of the operator.
+    /// @param amount The amount of the token delegated.
+    event DelegateResult(
+        bool indexed success, bytes32 indexed token, bytes32 indexed delegator, string operator, uint256 amount
+    );
+
+    /// @notice Emitted upon undelegation
+    /// @param success Whether the undelegation was successful.
+    /// @param token The address of the token.
+    /// @param undelegator The address of the undelegator.
+    /// @param operator The Exo account address of the operator.
+    /// @param amount The amount of the token undelegated.
+    event UndelegateResult(
+        bool indexed success, bytes32 indexed token, bytes32 indexed undelegator, string operator, uint256 amount
+    );
+
     /// @notice Thrown when the execution of a request fails
     /// @param act The action that failed.
     /// @param nonce The LayerZero nonce.
     /// @param reason The reason for the failure.
-=======
-    /* --------- asset operations results and staking operations results -------- */
-    event WithdrawRewardResult(bool indexed success, bytes32 indexed token, bytes32 indexed withdrawer, uint256 amount);
-    event DepositResult(bool indexed success, bytes32 indexed token, bytes32 indexed depositor, uint256 amount);
-    event WithdrawPrincipalResult(
-        bool indexed success, bytes32 indexed token, bytes32 indexed withdrawer, uint256 amount
-    );
-    event DelegateResult(
-        bool indexed success, bytes32 indexed token, bytes32 indexed delegator, string operator, uint256 amount
-    );
-    event UndelegateResult(
-        bool indexed success, bytes32 indexed token, bytes32 indexed undelegator, string operator, uint256 amount
-    );
-
->>>>>>> 59a2350e
     error RequestExecuteFailed(Action act, uint64 nonce, bytes reason);
 
     /// @notice Thrown when the execution of a precompile call fails.
